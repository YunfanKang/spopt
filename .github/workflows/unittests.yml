--- conflicted
+++ resolved
@@ -28,25 +28,6 @@
        - name: setup micromamba
          uses: mamba-org/provision-with-micromamba@main
          with:
-<<<<<<< HEAD
-            miniconda-version: 'latest'
-            mamba-version: '*'
-            channels: conda-forge
-            channel-priority: true
-            auto-update-conda: false
-            auto-activate-base: false
-            environment-file: ${{ matrix.environment-file }}
-            activate-environment: test
-            use-only-tar-bz2: true
-       - run: pip install pulp
-       - run: mamba info --all
-       - run: mamba list
-       - run: conda config --show-sources
-       - run: conda config --show
-       - run: pytest -v spopt --cov=spopt --cov-report=xml
-       - name: codecov (${{ matrix.os }}, ${{ matrix.environment-file }})
-         uses: codecov/codecov-action@v1
-=======
            environment-file: ${{ matrix.environment-file }}
            micromamba-version: 'latest'
        
@@ -67,7 +48,6 @@
        
        - name: codecov
          uses: codecov/codecov-action@v2
->>>>>>> 42520cc5
          with:
            token: ${{ secrets.CODECOV_TOKEN }}
            file: ./coverage.xml
